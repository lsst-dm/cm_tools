from typing import Any

from pandaclient import Client, panda_api

from lsst.cm.tools.core.db_interface import JobBase
from lsst.cm.tools.core.slurm_utils import SlurmChecker
from lsst.cm.tools.core.utils import StatusEnum


def parse_bps_stdout(url: str) -> dict[str, str]:
    """Parse the std from a bps submit job"""
    out_dict = {}
    with open(url, "r") as fin:
        line = fin.readline()
        while line:
            tokens = line.split(":")
            if len(tokens) != 2:
                continue
            out_dict[tokens[0]] = tokens[1]
            line = fin.readline()
    return out_dict


<<<<<<< HEAD
def get_jeditaskid_from_reqid(reqid: int, username: str) -> list[int]:
    """Return the jeditaskids associated with a reqid.

    Parameters
    ----------
    reqid: int
        PanDA reqid as reported to bps submit
    username: str
        Username of original submitter

    Returns
    -------
    jeditaskids: list[int]
        A list of all jeditaskIDs associated with the
        submitted reqid
    """
    # TODO: try to find a way to do this with Client to avoid the
    # requirement on username storage
    conn = check_panda_conn()
    reqid_pull = conn.get_tasks(task_ids=reqid, username=username)
    jeditaskids = [reqid["jeditaskid"] for reqid in reqid_pull]

    return jeditaskids


def get_errors_from_jeditaskid(jeditaskid: int):
    """Return the errors associated with a jeditaskid

    Parameters
    ----------
    jeditaskid: int
        A jeditaskid, which will have some number of pandaIDs associated.

    Returns
    -------
    error_codes: list[dict]
        A list of dictionaries matching error code category
        to the returned value.
    error_diags: list[dict]
        A list of dictionaries matching error code categories
        to the associated diagnostic messages.
    """
    conn_status, task_status = Client.getJediTaskDetails({"jediTaskID": jeditaskid}, True, True)

    # grab all the PanDA IDs
    if conn_status == 0:
        job_ids = list(task_status["PandaID"])
        jobs_list = []
        if len(job_ids) > 0:
            chunksize = 2000  # max number of allowed connections to PanDA
            chunks = [job_ids[i : i + chunksize] for i in range(0, len(job_ids), chunksize)]
            for chunk in chunks:
                conn_status, ret_jobs = Client.getFullJobStatus(ids=chunk, verbose=False)
                if conn_status == 0:
                    jobs_list.extend(ret_jobs)
        elif len(job_ids) == 1:
            conn_status, ret_jobs = Client.getFullJobStatus(ids=job_ids, verbose=False)
            if conn_status == 0:
                jobs_list = ret_jobs
        else:
            print("no jobs found")
            return [], []
            # TODO: properly address this break condition,
            # because something went wrong

    # now we need to parse all the error codes for failed PandaIDs
    errors_all = []
    diags_all = []

    failed_jobs = [job for job in jobs_list if job.jobStatus == "failed"]
    if len(failed_jobs) == 0:
        return (errors_all, diags_all)
    else:
        for job in failed_jobs:
            errors = dict()
            diags = dict()

            # brokerageErrorCode/Diag
            if job.brokerageErrorCode != 0:
                errors["brokerage"] = job.brokerageErrorCode
                diags["brokerage"] = job.brokerageErrorDiag
            # ddmErrorCode/Diag
            if job.ddmErrorCode != 0:
                errors["ddm"] = job.ddmErrorCode
                diags["ddm"] = job.ddmErrorDiag
            # exeErrorCode/Diag
            if job.exeErrorCode != 0:
                errors["exe"] = job.exeErrorCode
                diags["exe"] = job.exeErrorDiag
            # jobDispatcherErrorCode/Diag
            if job.jobDispatcherErrorCode != 0:
                errors["jobDispatcher"] = job.jobDispatcherErrorCode
                diags["jobDispatcher"] = job.jobDispatcherErrorDiag
            # pilotErrorCode/Diag
            if job.pilotErrorCode != 0:
                errors["pilot"] = job.pilotErrorCode
                diags["pilot"] = job.pilotErrorDiag
            # supErrorCode/Diag
            if job.supErrorCode != 0:
                errors["sup"] = job.supErrorCode
                diags["sup"] = job.supErrorDiag
            # taskBufferErrorCode/Diag
            if job.taskBufferErrorCode != 0:
                errors["taskBuffer"] = job.taskBufferErrorCode
                diags["taskBuffer"] = job.taskBufferErrorDiag
            # transExitCode (no Diag)
            if job.transExitCode != 0:
                errors["trans"] = job.transExitCode
                diags["trans"] = "check the logs"
            errors_all.append(errors)
            diags_all.append(diags)
        return (errors_all, diags_all)


=======
>>>>>>> 1bb16b00
class PandaChecker(SlurmChecker):  # pragma: no cover
    """Checker to use a slurm job_id and panda_id to check job status"""

    def __init__(self):
        self.conn = panda_api.get_api()

    def check_url(self, job: JobBase) -> dict[str, Any]:
        update_vals = {}
        panda_url = job.panda_url
        if panda_url is None:
            slurm_dict = SlurmChecker.check_url(self, job)
            if not slurm_dict:
                return update_vals
            batch_status = slurm_dict.get("batch_status", job.batch_status)
            if batch_status != job.batch_status:
                update_vals["batch_status"] = batch_status
            if slurm_dict["status"] == StatusEnum.completed:
                bps_dict = parse_bps_stdout(job.log_url)
                panda_url = bps_dict["Run Id"]
                update_vals["panda_url"] = panda_url
        if panda_url is None:
            return update_vals
<<<<<<< HEAD
        # panda_status = check_panda_status(panda_url)
        # if panda_status != job.panda_status:
        #    update_vals["panda_status"] = panda_status
        # status = self.panda_status_map[panda_status]
        # if status != job.status:
        #    update_vals["status"] = status
        return update_vals
=======
        panda_status = self.heck_panda_status(panda_url)
        if panda_status != job.panda_status:
            update_vals["panda_status"] = panda_status
        status = self.panda_status_map[panda_status]
        if status != job.status:
            update_vals["status"] = status
        return update_vals

    def check_panda_status(self, panda_url: str, panda_username=None) -> list[str]:
        """Check the status of a panda job

        Parameters
        ----------
        panda_url: str
            typically a reqid associated with the job
        panda_username: str
            None by default, username required for other submitters

        Returns
        -------
        job_statuses: list[str]
            list of status messages with associated task_id
        """
        tasks = self.conn.get_tasks(task_ids=panda_url, username=panda_username)
        job_statuses = [task["status"] for task in tasks]

        print("panda-url is {}".format(panda_url))
        print("panda-username is {}".format(panda_username))
        print(job_statuses)

        return job_statuses
>>>>>>> 1bb16b00
<|MERGE_RESOLUTION|>--- conflicted
+++ resolved
@@ -21,7 +21,6 @@
     return out_dict
 
 
-<<<<<<< HEAD
 def get_jeditaskid_from_reqid(reqid: int, username: str) -> list[int]:
     """Return the jeditaskids associated with a reqid.
 
@@ -40,7 +39,7 @@
     """
     # TODO: try to find a way to do this with Client to avoid the
     # requirement on username storage
-    conn = check_panda_conn()
+    conn = panda_api.get_api()
     reqid_pull = conn.get_tasks(task_ids=reqid, username=username)
     jeditaskids = [reqid["jeditaskid"] for reqid in reqid_pull]
 
@@ -136,8 +135,6 @@
         return (errors_all, diags_all)
 
 
-=======
->>>>>>> 1bb16b00
 class PandaChecker(SlurmChecker):  # pragma: no cover
     """Checker to use a slurm job_id and panda_id to check job status"""
 
@@ -160,16 +157,7 @@
                 update_vals["panda_url"] = panda_url
         if panda_url is None:
             return update_vals
-<<<<<<< HEAD
-        # panda_status = check_panda_status(panda_url)
-        # if panda_status != job.panda_status:
-        #    update_vals["panda_status"] = panda_status
-        # status = self.panda_status_map[panda_status]
-        # if status != job.status:
-        #    update_vals["status"] = status
-        return update_vals
-=======
-        panda_status = self.heck_panda_status(panda_url)
+        panda_status = self.check_panda_status(panda_url)
         if panda_status != job.panda_status:
             update_vals["panda_status"] = panda_status
         status = self.panda_status_map[panda_status]
@@ -199,5 +187,4 @@
         print("panda-username is {}".format(panda_username))
         print(job_statuses)
 
-        return job_statuses
->>>>>>> 1bb16b00
+        return job_statuses