--- conflicted
+++ resolved
@@ -20,11 +20,7 @@
       - id: black
 
   - repo: https://github.com/pycqa/flake8
-<<<<<<< HEAD
-    rev: 4.0.1
-=======
     rev: 6.0.0
->>>>>>> fd901bf7
     hooks:
       - id: flake8
 
