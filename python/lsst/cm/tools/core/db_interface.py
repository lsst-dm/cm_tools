--- conflicted
+++ resolved
@@ -54,11 +54,16 @@
 
 
 class ScriptBase(TableBase):
-    """Interface class for database entries describing Scripts
+    """Interface class for database entries describing Scripts and Jobs
+
+    Scripts are command that run locally, but potentially
+    asynchronously.
+
+    Jobs are commands that run on a batch system
 
     This will require the derived class to implement
     a `check_status` method to check on the status of the script
-    and a `rollback_sript` method to clean up failed scripts
+    and a `rollback_script` method to clean up failed scripts
     """
 
     script_url = ""
@@ -105,57 +110,15 @@
         raise NotImplementedError()
 
 
-<<<<<<< HEAD
-class WorkflowBase(TableBase):
-    """Interface class for database entries describing Workflows
+class JobBase(ScriptBase):
+    """Interface class for database entries describing Jobs
 
     This will require the derived class to implement
-    a `check_status` method to check on the status of the workflow
-    and a `rollback_sript` method to clean up failed workflows
+    a `check_status` method to check on the status of the script
+    and a `rollback_job` method to clean up failed jobs
     """
 
-    @classmethod
-    def check_status(cls, dbi: DbInterface, entry: WorkflowBase) -> StatusEnum:
-        """Check the status of a Workflow
-
-        Parameters
-        ----------
-        dbi : DbInterface
-            Interface to the database
-
-        entry : WorkflowBase
-            The entry in question
-
-        Returns
-        -------
-        status : StatusEnum
-            Status of the script in question
-        """
-        raise NotImplementedError()
-
-    @classmethod
-    def rollback_script(cls, dbi: DbInterface, entry: Any, script: WorkflowBase) -> None:
-        """Called when a particular entry is rejected
-
-        Calling this function will result in the script
-        being marked as `superseeded`, and be ignored by further processing.
-
-        Parameters
-        ----------
-        dbi : DbInterface
-            Interface to the database we updated
-
-        entry : Any
-            The entry associated to the workflow
-
-        script : WorkflowBase
-            The workflow we are rolling back
-        """
-        raise NotImplementedError()
-
-
-=======
->>>>>>> 1ac1ce73
+
 class DependencyBase:
     """Interface class for database entries describing Dependencies"""
 
@@ -348,8 +311,8 @@
         """
         raise NotImplementedError()
 
-    def queue_workflows(self, level: LevelEnum, db_id: DbId) -> list[DbId]:
-        """Queue all the ready workflows matching the selection
+    def queue_jobs(self, level: LevelEnum, db_id: DbId) -> list[DbId]:
+        """Queue all the ready jobs matching the selection
 
         Parameters
         ----------
@@ -366,8 +329,8 @@
         """
         raise NotImplementedError()
 
-    def launch_workflows(self, level: LevelEnum, db_id: DbId, max_running: int) -> list[DbId]:
-        """Launch all the pending workflows matching the selection
+    def launch_jobs(self, level: LevelEnum, db_id: DbId, max_running: int) -> list[DbId]:
+        """Launch all the pending jobs matching the selection
 
         Parameters
         ----------
@@ -378,7 +341,7 @@
             Specifies the entries we are queuing
 
         max_running: int
-            Maximum number of running workflows
+            Maximum number of running jobs
 
         Returns
         -------
