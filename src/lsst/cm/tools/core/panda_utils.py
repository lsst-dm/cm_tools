from typing import Any

from pandaclient import Client, panda_api

from lsst.cm.tools.core.db_interface import JobBase
from lsst.cm.tools.core.slurm_utils import SlurmChecker
from lsst.cm.tools.core.utils import StatusEnum


def parse_bps_stdout(url: str) -> dict[str, str]:
    """Parse the std from a bps submit job"""
    out_dict = {}
    with open(url, "r", encoding="utf8") as fin:
        line = fin.readline()
        while line:
            tokens = line.split(":")
            if len(tokens) != 2:
                continue
            out_dict[tokens[0]] = tokens[1]
            line = fin.readline()
    return out_dict


def get_jeditaskid_from_reqid(reqid: int, username: str) -> list[int]:
    """Return the jeditaskids associated with a reqid.

    Parameters
    ----------
    reqid: int
        PanDA reqid as reported to bps submit
    username: str
        Username of original submitter

    Returns
    -------
    jeditaskids: list[int]
        A list of all jeditaskIDs associated with the
        submitted reqid
    """
    # TODO: try to find a way to do this with Client to avoid the
    # requirement on username storage
    conn = panda_api.get_api()
    reqid_pull = conn.get_tasks(reqid, username=username)
    jeditaskids = [reqid["jeditaskid"] for reqid in reqid_pull]

    return jeditaskids


def get_errors_from_jeditaskid(jeditaskid: int):
    """Return the errors associated with a jeditaskid as
    a dictionary for each job.

    Parameters
    ----------
    jeditaskid: int
        A jeditaskid, which will have some number of
        pandaIDs associated.

    Returns
    -------
    error_dicts: list[dict]
        A list of dictionaries containing everything
        we want to update the error instance db with
    """
    conn_status, task_status = Client.getJediTaskDetails({"jediTaskID": jeditaskid}, True, True)

    # grab all the PanDA IDs
    if conn_status == 0:
        job_ids = list(task_status["PandaID"])
        jobs_list = []
        if len(job_ids) > 1:
            chunksize = 2000  # max number of allowed connections to PanDA
            chunks = [job_ids[i : i + chunksize] for i in range(0, len(job_ids), chunksize)]
            for chunk in chunks:
                conn_status, ret_jobs = Client.getFullJobStatus(ids=chunk, verbose=False)
                if conn_status == 0:
                    jobs_list.extend(ret_jobs)
        elif len(job_ids) == 1:
            conn_status, ret_jobs = Client.getFullJobStatus(ids=job_ids, verbose=False)
            if conn_status == 0:
                jobs_list = ret_jobs
        else:
            print("no jobs found")
            return [], []
            # TODO: properly address this break condition,
            # because something went wrong

    # now we need to parse all the error codes for failed PandaIDs
    error_dicts = []

    failed_jobs = [job for job in jobs_list if job.jobStatus == "failed"]
    print(f"failed jobs {failed_jobs} {jobs_list}")
    if len(failed_jobs) == 0:
        return error_dicts
    else:
        for job in failed_jobs:
            error_dict = dict()
            # TODO: store the hecking pandaIDs so people can look things up

            # brokerageErrorCode/Diag
            if job.brokerageErrorCode != 0:
                error_dict["panda_err_code"] = "brokerage, " + job.brokerageErrorCode
                error_dict["diagnostic_message"] = job.brokerageErrorDiag
            # ddmErrorCode/Diag
            if job.ddmErrorCode != 0:
                error_dict["panda_err_code"] = "ddm, " + job.ddmErrorCode
                error_dict["diagnostic_message"] = job.ddmErrorDiag
            # exeErrorCode/Diag
            if job.exeErrorCode != 0:
                error_dict["panda_err_code"] = "exe, " + job.exeErrorCode
                error_dict["diagnostic_message"] = job.exeErrorDiag
            # jobDispatcherErrorCode/Diag
            if job.jobDispatcherErrorCode != 0:
                error_dict["panda_err_code"] = "jobDispatcher, " + job.jobDispatcherErrorCode
                error_dict["diagnostic_message"] = job.jobDispatcherErrorDiag
            # pilotErrorCode/Diag
            if job.pilotErrorCode != 0:
                error_dict["panda_err_code"] = "pilot, " + job.pilotErrorCode
                error_dict["diagnostic_message"] = job.pilotErrorDiag
            # supErrorCode/Diag
            if job.supErrorCode != 0:
                error_dict["panda_err_code"] = "sup, " + job.supErrorCode
                error_dict["diagnostic_message"] = job.supErrorDiag
            # taskBufferErrorCode/Diag
            if job.taskBufferErrorCode != 0:
                error_dict["panda_err_code"] = "taskBuffer, " + job.taskBufferErrorCode
                error_dict["diagnostic_message"] = job.taskBufferErrorDiag
            # transExitCode (no Diag)
            if job.transExitCode != 0:
                error_dict["panda_err_code"] = "trans, " + job.transErrorCode
                error_dict["diagnostic_message"] = "check the logging"
            error_dict["function"] = job.jobName.split("_")[-3]
            error_dict["log_file_url"] = job.pilotID.split("|")[0]
            # TODO: currently not found in PanDA job object
            # providing nearest substitute, the
            # quantum graph
            error_dict["data_id"] = (job.Files[0]).lfn
            error_dicts.append(error_dict)

        # TODO: code to update the ErrorInstance db with this
        # information

        return error_dicts


def decide_panda_status(statuses: list, errors_agg: dict) -> str:
    """Look at the list of statuses for each
    jeditaskid and return a choice for the entire
    reqid status

    Parameters
    ----------
    statuses: list
        a list of statuses for each jeditaskid
        in the reqid

    errors_agg: dict
        a dict of dicts for each jtid with recorded
        error messages

    Returns
    -------
    panda_status: str
        the panda job status
    """

    # if stuff still running, just let it keep
    # running
    if "pending" in statuses:
        panda_status = "running"
    elif "registered" in statuses:
        panda_status = "running"
    elif "running" in statuses:
        panda_status = "running"
    # if it is done reading and has failures,
    # probably leave it as failed
    elif "failed" in statuses:
        panda_status = "failed"
    # if it returns as finished, we need to
    # check the specific errors to make decisions
    elif "finished" in statuses:
        # TODO: engine that compares errors_agg against
        # our error types and makes an aggergate
        # decision
        panda_status = "failed"
    # and if it is just done, we just move on
    else:
        panda_status = "done"
    return panda_status


def check_panda_status(panda_reqid: int, panda_username=None) -> str:
    """Check the errors for a given panda reqid and
    return a final overarching error

    Parameters
    ----------
    panda_reqid: int
        a reqid associated with the job
    panda_username: str
        None by default, username required for other
        submissions

    Returns
    -------
    panda_status: str
        the panda job status

    """

    # first pull down all the tasks
    conn = panda_api.get_api()
    tasks = conn.get_tasks(panda_reqid, username=panda_username)
    statuses = [task["status"] for task in tasks]

    # then pull all the errors for the tasks
    errors_aggregate = dict()
    jtids = [task["jeditaskid"] for task in tasks if task["status"] != "done"]
    for jtid in jtids:
        errors_aggregate[str(jtid)] = get_errors_from_jeditaskid(jtid)

    # now determine a final answer based on statuses for the entire reqid
    panda_status = decide_panda_status(statuses, errors_aggregate)

    return panda_status


def get_panda_errors(panda_reqid: int, panda_username=None) -> str:
    conn = panda_api.get_api()
<<<<<<< HEAD
    tasks = conn.get_tasks(task_ids=panda_reqid, username=panda_username)

=======
    tasks = conn.get_tasks(panda_reqid, username=panda_username)
>>>>>>> e8a9de15
    errors_aggregate = dict()
    jtids = [task["jeditaskid"] for task in tasks if task["status"] != "done"]
    for jtid in jtids:
        errors_dict = get_errors_from_jeditaskid(jtid)
        errors_aggregate[jtid] = errors_dict
    return errors_aggregate


class PandaChecker(SlurmChecker):  # pragma: no cover
    """Checker to use a slurm job_id and panda_id
    to check job status"""

    status_map = dict(
        done=StatusEnum.completed,
        failed=StatusEnum.failed,
        finished=StatusEnum.failed,
        pending=StatusEnum.running,
        registered=StatusEnum.running,
        running=StatusEnum.running,
    )

    panda_status_map = dict(
        Running=StatusEnum.running,
    )

    panda_status_map = dict(
        Running=StatusEnum.running,
    )

    def check_url(self, job: JobBase) -> dict[str, Any]:
        update_vals: dict[str, Any] = {}
        panda_url = job.panda_url
        if panda_url is None:
            slurm_dict = SlurmChecker.check_url(self, job)
            if not slurm_dict:
                return update_vals
            batch_status = slurm_dict.get("batch_status", job.batch_status)
            if batch_status != job.batch_status:
                update_vals["batch_status"] = batch_status
            if slurm_dict.get("status") == StatusEnum.completed:
                bps_dict = parse_bps_stdout(job.log_url)
                panda_url = bps_dict["Run Id"]
                update_vals["panda_url"] = panda_url
        if panda_url is None:
            return update_vals
        panda_status = check_panda_status(panda_url)
        if panda_status != job.panda_status:
            update_vals["panda_status"] = panda_status
        status = self.panda_status_map[panda_status]
        if status != job.status:
            update_vals["status"] = status
        return update_vals

    @classmethod
    def check_panda_status(cls, panda_reqid: int, panda_username=None) -> str:
        return check_panda_status(panda_reqid, panda_username)

    @classmethod
    def get_panda_errors(cls, panda_reqid: int, panda_username=None) -> str:
        return get_panda_errors(panda_reqid, panda_username)<|MERGE_RESOLUTION|>--- conflicted
+++ resolved
@@ -227,12 +227,7 @@
 
 def get_panda_errors(panda_reqid: int, panda_username=None) -> str:
     conn = panda_api.get_api()
-<<<<<<< HEAD
-    tasks = conn.get_tasks(task_ids=panda_reqid, username=panda_username)
-
-=======
     tasks = conn.get_tasks(panda_reqid, username=panda_username)
->>>>>>> e8a9de15
     errors_aggregate = dict()
     jtids = [task["jeditaskid"] for task in tasks if task["status"] != "done"]
     for jtid in jtids:
