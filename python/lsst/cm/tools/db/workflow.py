--- conflicted
+++ resolved
@@ -3,29 +3,27 @@
 from typing import Any, Iterable, TextIO
 
 from lsst.cm.tools.core.dbid import DbId
-from lsst.cm.tools.core.utils import StatusEnum
+from lsst.cm.tools.core.utils import LevelEnum, StatusEnum
 from lsst.cm.tools.db import common
 from lsst.cm.tools.db.campaign import Campaign
 from lsst.cm.tools.db.group import Group
 from lsst.cm.tools.db.production import Production
 from lsst.cm.tools.db.step import Step
-from sqlalchemy import Boolean, Column, DateTime, Enum, Float, ForeignKey, Integer, String
+from sqlalchemy import Boolean, Column, Enum, ForeignKey, Integer, String
 from sqlalchemy.ext.hybrid import hybrid_property
 from sqlalchemy.orm import composite, relationship
 
 
-<<<<<<< HEAD
-class Workflow(common.Base, common.SQLScriptMixin, WorkflowBase):
+class Workflow(common.Base, common.CMTable):
     """Database table to manage processing `Workflow`
 
     A `Workflow` is a single batch submission workflow.
     This can include a very large number of individual jobs.
     """
 
-=======
-class Workflow(common.Base, common.CMTable):
->>>>>>> 1ac1ce73
     __tablename__ = "workflow"
+
+    level = LevelEnum.workflow
 
     id = Column(Integer, primary_key=True)  # Unique Workflow ID
     p_id = Column(Integer, ForeignKey(Production.id))
@@ -42,20 +40,14 @@
     coll_out = Column(String)  # Output data collection
     status = Column(Enum(StatusEnum))  # Status flag
     superseeded = Column(Boolean)  # Has this been superseeded
-    n_tasks_all = Column(Integer, default=0)  # Number of associated tasks
-    n_tasks_done = Column(Integer, default=0)  # Number of finished tasks
-    n_tasks_failed = Column(Integer, default=0)  # Number of failed tasks
-    n_clusters_all = Column(Integer, default=0)  # Number of associated clusters
-    n_clusters_done = Column(Integer, default=0)  # Number of finished clusters
-    n_clusters_failed = Column(Integer, default=0)  # Number of failed clusters
-    workflow_start = Column(DateTime)  # Workflow start time
-    workflow_end = Column(DateTime)  # Workflow end time
-    workflow_cputime = Column(Float)
-    db_id: DbId = composite(DbId, p_id, c_id, s_id, g_id)
+    db_id: DbId = composite(DbId, p_id, c_id, s_id, g_id, id)
     p_: Production = relationship("Production", foreign_keys=[p_id])
     c_: Campaign = relationship("Campaign", back_populates="w_")
     s_: Step = relationship("Step", back_populates="w_")
     g_: Group = relationship("Group", back_populates="w_")
+    scripts_: Iterable = relationship("Script", back_populates="w_")
+    jobs_: Iterable = relationship("Job", back_populates="w_")
+    depend_: Iterable = relationship("Dependency", back_populates="w_")
 
     match_keys = [p_id, c_id, s_id, g_id, id]
 
@@ -80,4 +72,7 @@
             stream.write(f"    -{script}\n")
 
     def children(self) -> Iterable:
+        return []
+
+    def sub_iterators(self) -> list[Iterable]:
         return []