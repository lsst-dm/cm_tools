# This file is part of cm_tools
#
# Developed for the LSST Data Management System.
# This product includes software developed by the LSST Project
# (https://www.lsst.org).
# See the COPYRIGHT file at the top-level directory of this distribution
# for details of code ownership.
#
# This program is free software: you can redistribute it and/or modify
# it under the terms of the GNU General Public License as published by
# the Free Software Foundation, either version 3 of the License, or
# (at your option) any later version.
#
# This program is distributed in the hope that it will be useful,
# but WITHOUT ANY WARRANTY; without even the implied warranty of
# MERCHANTABILITY or FITNESS FOR A PARTICULAR PURPOSE.  See the
# GNU General Public License for more details.
#
# You should have received a copy of the GNU General Public License
# along with this program.  If not, see <https://www.gnu.org/licenses/>.

from __future__ import annotations

import os
from typing import Any

from lsst.cm.tools.core.db_interface import DbInterface
from lsst.cm.tools.core.dbid import DbId
from lsst.cm.tools.core.handler import EntryHandlerBase
from lsst.cm.tools.core.script_utils import write_status_to_yaml
from lsst.cm.tools.core.utils import ScriptMethod, StatusEnum
from lsst.cm.tools.db.group import Group
from lsst.cm.tools.db.handler_utils import (
    accept_entry,
    check_entry,
    collect_entry,
    reject_entry,
    rollback_entry,
    validate_entry,
)
from lsst.cm.tools.db.workflow import Workflow


<<<<<<< HEAD
class WorkflowHandler(WorkflowHandlerBase):
    """Campaign level callback handler

    Provides interface functions.

    Derived classes will have to:

    1. implement the `write_workflow_hook` function to write the
    configuration and shell scripts to run the workflow
    2. define the `Checker` and `Rollback` classes
    """
=======
class WorkflowHandler(EntryHandlerBase):
>>>>>>> 1ac1ce73

    run_script_url_template_names = dict(
        script_url="script_url_template",
        log_url="log_url_template",
        config_url="config_url_template",
    )

    fullname_template = os.path.join(
        "{production_name}",
        "{campaign_name}",
        "{step_name}",
        "{group_name}_w{workflow_idx}",
    )

    def insert(self, dbi: DbInterface, parent: Group, **kwargs: Any) -> Workflow:
        workflow_idx = self.get_kwarg_value("workflow_idx", **kwargs)
        insert_fields = dict(
            name="%02i" % workflow_idx,
            fullname=self.get_fullname(**kwargs),
            p_id=parent.p_.id,
            c_id=parent.c_.id,
            s_id=parent.s_.id,
            g_id=parent.id,
            idx=workflow_idx,
            data_query=kwargs.get("data_query"),
            coll_in=parent.coll_in,
            coll_out=parent.coll_out,
            status=StatusEnum.ready,
            script_method=ScriptMethod.bash_stamp,
            handler=self.get_handler_class_name(),
            config_yaml=self.config_url,
        )
        workflow = Workflow.insert_values(dbi, **insert_fields)
        return workflow

    def launch(self, dbi: DbInterface, workflow: Workflow) -> None:
        submit_command = f"{workflow.script_url} {workflow.config_url}"
        # workflow_start = datetime.now()
        print(f"Submitting workflow {str(workflow.db_id)} with {submit_command}")
        update_fields = dict(status=StatusEnum.running)
        Workflow.update_values(dbi, workflow.id, **update_fields)

<<<<<<< HEAD
    def fake_run_hook(
        self, dbi: DbInterface, workflow: Workflow, status: StatusEnum = StatusEnum.completed
    ) -> None:
        write_status_to_yaml(workflow.log_url, status)
=======
    def fake_run_hook(self, dbi: DbInterface, entry: Any, status: StatusEnum = StatusEnum.completed) -> None:
        write_status_to_yaml(entry.log_url, status)

    def check(self, dbi: DbInterface, entry: Workflow) -> list[DbId]:
        db_id_list = check_entry(dbi, entry)
        return db_id_list

    def collect(self, dbi: DbInterface, entry: Workflow) -> list[DbId]:
        db_id_list = collect_entry(dbi, self, entry)
        return db_id_list

    def validate(self, dbi: DbInterface, entry: Workflow) -> list[DbId]:
        db_id_list = validate_entry(dbi, self, entry)
        return db_id_list

    def accept(self, dbi: DbInterface, entry: Workflow) -> list[DbId]:
        db_id_list = accept_entry(dbi, entry)
        return db_id_list

    def reject(self, dbi: DbInterface, entry: Workflow) -> list[DbId]:
        return reject_entry(dbi, entry)

    def make_workflow_handler(self) -> WorkflowHandler:
        raise NotImplementedError()

    def rollback(self, dbi: DbInterface, entry: Any, to_status: StatusEnum) -> list[DbId]:
        return rollback_entry(dbi, self, entry, to_status)

    def rollback_run(self, dbi: DbInterface, entry: Any, to_status: StatusEnum) -> list[DbId]:
        assert entry.status.value >= to_status.value
        db_id_list = rollback_entry(dbi, entry.w_, to_status)
        return db_id_list
>>>>>>> 1ac1ce73
<|MERGE_RESOLUTION|>--- conflicted
+++ resolved
@@ -22,46 +22,28 @@
 from __future__ import annotations
 
 import os
-from typing import Any
+from typing import Any, Iterable
 
-from lsst.cm.tools.core.db_interface import DbInterface
+from lsst.cm.tools.core.db_interface import DbInterface, JobBase, ScriptBase
 from lsst.cm.tools.core.dbid import DbId
-from lsst.cm.tools.core.handler import EntryHandlerBase
-from lsst.cm.tools.core.script_utils import write_status_to_yaml
-from lsst.cm.tools.core.utils import ScriptMethod, StatusEnum
+from lsst.cm.tools.core.utils import LevelEnum, StatusEnum
+from lsst.cm.tools.db.entry_handler import EntryHandler
 from lsst.cm.tools.db.group import Group
-from lsst.cm.tools.db.handler_utils import (
-    accept_entry,
-    check_entry,
-    collect_entry,
-    reject_entry,
-    rollback_entry,
-    validate_entry,
-)
+from lsst.cm.tools.db.handler_utils import prepare_entry
+from lsst.cm.tools.db.job_handler import JobHandler
 from lsst.cm.tools.db.workflow import Workflow
 
 
-<<<<<<< HEAD
-class WorkflowHandler(WorkflowHandlerBase):
+class WorkflowHandler(EntryHandler):
     """Campaign level callback handler
 
     Provides interface functions.
 
     Derived classes will have to:
 
-    1. implement the `write_workflow_hook` function to write the
+    1. implement the `write_job_hook` function to write the
     configuration and shell scripts to run the workflow
-    2. define the `Checker` and `Rollback` classes
     """
-=======
-class WorkflowHandler(EntryHandlerBase):
->>>>>>> 1ac1ce73
-
-    run_script_url_template_names = dict(
-        script_url="script_url_template",
-        log_url="log_url_template",
-        config_url="config_url_template",
-    )
 
     fullname_template = os.path.join(
         "{production_name}",
@@ -70,11 +52,13 @@
         "{group_name}_w{workflow_idx}",
     )
 
+    level = LevelEnum.workflow
+
     def insert(self, dbi: DbInterface, parent: Group, **kwargs: Any) -> Workflow:
-        workflow_idx = self.get_kwarg_value("workflow_idx", **kwargs)
+        workflow_idx = len(parent.w_)
         insert_fields = dict(
             name="%02i" % workflow_idx,
-            fullname=self.get_fullname(**kwargs),
+            fullname=self.get_fullname(workflow_idx=workflow_idx, **kwargs),
             p_id=parent.p_.id,
             c_id=parent.c_.id,
             s_id=parent.s_.id,
@@ -84,56 +68,58 @@
             coll_in=parent.coll_in,
             coll_out=parent.coll_out,
             status=StatusEnum.ready,
-            script_method=ScriptMethod.bash_stamp,
             handler=self.get_handler_class_name(),
             config_yaml=self.config_url,
         )
         workflow = Workflow.insert_values(dbi, **insert_fields)
         return workflow
 
-    def launch(self, dbi: DbInterface, workflow: Workflow) -> None:
-        submit_command = f"{workflow.script_url} {workflow.config_url}"
-        # workflow_start = datetime.now()
-        print(f"Submitting workflow {str(workflow.db_id)} with {submit_command}")
-        update_fields = dict(status=StatusEnum.running)
-        Workflow.update_values(dbi, workflow.id, **update_fields)
-
-<<<<<<< HEAD
-    def fake_run_hook(
-        self, dbi: DbInterface, workflow: Workflow, status: StatusEnum = StatusEnum.completed
-    ) -> None:
-        write_status_to_yaml(workflow.log_url, status)
-=======
-    def fake_run_hook(self, dbi: DbInterface, entry: Any, status: StatusEnum = StatusEnum.completed) -> None:
-        write_status_to_yaml(entry.log_url, status)
-
-    def check(self, dbi: DbInterface, entry: Workflow) -> list[DbId]:
-        db_id_list = check_entry(dbi, entry)
+    def prepare(self, dbi: DbInterface, entry: Group) -> list[DbId]:
+        db_id_list = prepare_entry(dbi, self, entry)
+        if not db_id_list:
+            return db_id_list
+        job_handler = self.make_job_handler()
+        job_handler.insert(
+            dbi,
+            entry,
+            name="run",
+            production_name=entry.p_.name,
+            campaign_name=entry.c_.name,
+            step_name=entry.s_.name,
+            group_name=entry.name,
+        )
         return db_id_list
 
-    def collect(self, dbi: DbInterface, entry: Workflow) -> list[DbId]:
-        db_id_list = collect_entry(dbi, self, entry)
-        return db_id_list
-
-    def validate(self, dbi: DbInterface, entry: Workflow) -> list[DbId]:
-        db_id_list = validate_entry(dbi, self, entry)
-        return db_id_list
-
-    def accept(self, dbi: DbInterface, entry: Workflow) -> list[DbId]:
-        db_id_list = accept_entry(dbi, entry)
-        return db_id_list
-
-    def reject(self, dbi: DbInterface, entry: Workflow) -> list[DbId]:
-        return reject_entry(dbi, entry)
-
-    def make_workflow_handler(self) -> WorkflowHandler:
+    def make_job_handler(self) -> JobHandler:
         raise NotImplementedError()
 
-    def rollback(self, dbi: DbInterface, entry: Any, to_status: StatusEnum) -> list[DbId]:
-        return rollback_entry(dbi, self, entry, to_status)
+    def prepare_script_hook(self, dbi: DbInterface, entry: Any) -> list[ScriptBase]:
+        assert dbi
+        assert entry
+        return []
 
-    def rollback_run(self, dbi: DbInterface, entry: Any, to_status: StatusEnum) -> list[DbId]:
-        assert entry.status.value >= to_status.value
-        db_id_list = rollback_entry(dbi, entry.w_, to_status)
-        return db_id_list
->>>>>>> 1ac1ce73
+    def collect_script_hook(self, dbi: DbInterface, entry: Any) -> list[ScriptBase]:
+        assert dbi
+        assert entry
+        return []
+
+    def validate_script_hook(self, dbi: DbInterface, entry: Any) -> list[ScriptBase]:
+        assert dbi
+        assert entry
+        return []
+
+    def accept_hook(self, dbi: DbInterface, itr: Iterable, entry: Any) -> None:
+        pass
+
+    def reject_hook(self, dbi: DbInterface, entry: Any) -> None:
+        pass
+
+    def run_hook(self, dbi: DbInterface, entry: Any) -> list[JobBase]:
+        current_status = entry.status
+        db_id_list: list[DbId] = []
+        if current_status != StatusEnum.prepared:
+            return db_id_list
+        for job in entry.jobs_:
+            job.update_values(dbi, job.id, status=StatusEnum.ready)
+            db_id_list.append(job.w_.db_id)
+        return db_id_list